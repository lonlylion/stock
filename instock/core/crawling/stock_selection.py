--- conflicted
+++ resolved
@@ -5,12 +5,7 @@
 import pandas as pd
 import requests
 import instock.core.tablestructure as tbs
-<<<<<<< HEAD
-from instock.core.singleton_proxy import proxys
-
-=======
 from instock.core.proxy_pool import get_proxy
->>>>>>> 1c6b497c
 
 
 def stock_selection(proxy=None) -> pd.DataFrame:
@@ -35,12 +30,7 @@
         "source": "SELECT_SECURITIES",
         "client": "WEB"
     }
-<<<<<<< HEAD
-
-    r = requests.get(url, proxies = proxys().get_proxies(), params=params)
-=======
     r = requests.get(url, params=params, proxies=proxy)
->>>>>>> 1c6b497c
     data_json = r.json()
     data = data_json["result"]["data"]
     if not data:
@@ -52,9 +42,6 @@
         page_current = page_current + 1
         print(f"正在获取第 {page_current} 页数据...")
         params["p"] = page_current
-<<<<<<< HEAD
-        r = requests.get(url, proxies = proxys().get_proxies(), params=params)
-=======
         try:
             r = requests.get(url, params=params, proxies=proxy)
         except Exception as e:
@@ -63,7 +50,6 @@
             print(f"重新获取代理：{proxy}")
             page_current = page_current - 1
             continue
->>>>>>> 1c6b497c
         data_json = r.json()
         _data = data_json["result"]["data"]
         data.extend(_data)
