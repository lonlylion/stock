--- conflicted
+++ resolved
@@ -7,11 +7,7 @@
 """
 import pandas as pd
 import requests
-<<<<<<< HEAD
-from instock.core.singleton_proxy import proxys
-=======
 from instock.core.proxy_pool import get_proxy
->>>>>>> 1c6b497c
 
 
 def stock_dzjy_sctj(proxy=None) -> pd.DataFrame:
@@ -34,21 +30,13 @@
         'source': 'WEB',
         'client': 'WEB',
     }
-<<<<<<< HEAD
-    r = requests.get(url, proxies = proxys().get_proxies(), params=params)
-=======
     r = requests.get(url, params=params, proxies=proxy)
->>>>>>> 1c6b497c
     data_json = r.json()
     total_page = int(data_json['result']["pages"])
     big_df = pd.DataFrame()
     for page in range(1, total_page+1):
         params.update({'pageNumber': page})
-<<<<<<< HEAD
-        r = requests.get(url, proxies = proxys().get_proxies(), params=params)
-=======
         r = requests.get(url, params=params, proxies=get_proxy())
->>>>>>> 1c6b497c
         data_json = r.json()
         temp_df = pd.DataFrame(data_json['result']["data"])
         big_df = pd.concat([big_df, temp_df], ignore_index=True)
@@ -109,11 +97,7 @@
         'client': 'WEB',
         'filter': f"""(SECURITY_TYPE_WEB={symbol_map[symbol]})(TRADE_DATE>='{'-'.join([start_date[:4], start_date[4:6], start_date[6:]])}')(TRADE_DATE<='{'-'.join([end_date[:4], end_date[4:6], end_date[6:]])}')"""
     }
-<<<<<<< HEAD
-    r = requests.get(url, proxies = proxys().get_proxies(), params=params)
-=======
     r = requests.get(url, params=params, proxies=proxy)
->>>>>>> 1c6b497c
     data_json = r.json()
     if not data_json['result']["data"]:
         return pd.DataFrame()
@@ -232,11 +216,7 @@
         'client': 'WEB',
         'filter': f"(TRADE_DATE>='{'-'.join([start_date[:4], start_date[4:6], start_date[6:]])}')(TRADE_DATE<='{'-'.join([end_date[:4], end_date[4:6], end_date[6:]])}')"
     }
-<<<<<<< HEAD
-    r = requests.get(url, proxies = proxys().get_proxies(), params=params)
-=======
     r = requests.get(url, params=params, proxies=proxy)
->>>>>>> 1c6b497c
     data_json = r.json()
     temp_df = pd.DataFrame(data_json['result']["data"])
     temp_df.reset_index(inplace=True)
@@ -315,21 +295,13 @@
         'client': 'WEB',
         'filter': f'(DATE_TYPE_CODE={period_map[symbol]})',
     }
-<<<<<<< HEAD
-    r = requests.get(url, proxies = proxys().get_proxies(), params=params)
-=======
     r = requests.get(url, params=params, proxies=proxy)
->>>>>>> 1c6b497c
     data_json = r.json()
     total_page = data_json['result']["pages"]
     big_df = pd.DataFrame()
     for page in range(1, int(total_page)+1):
         params.update({"pageNumber": page})
-<<<<<<< HEAD
-        r = requests.get(url, proxies = proxys().get_proxies(), params=params)
-=======
         r = requests.get(url, params=params, proxies=proxy)
->>>>>>> 1c6b497c
         data_json = r.json()
         temp_df = pd.DataFrame(data_json['result']["data"])
         big_df = pd.concat([big_df, temp_df], ignore_index=True)
@@ -419,21 +391,13 @@
         'client': 'WEB',
         'filter': f'(N_DATE=-{period_map[symbol]})',
     }
-<<<<<<< HEAD
-    r = requests.get(url, proxies = proxys().get_proxies(), params=params)
-=======
     r = requests.get(url, params=params, proxies=proxy)
->>>>>>> 1c6b497c
     data_json = r.json()
     total_page = data_json['result']["pages"]
     big_df = pd.DataFrame()
     for page in range(1, int(total_page)+1):
         params.update({"pageNumber": page})
-<<<<<<< HEAD
-        r = requests.get(url, proxies = proxys().get_proxies(), params=params)
-=======
         r = requests.get(url, params=params, proxies=proxy)
->>>>>>> 1c6b497c
         data_json = r.json()
         temp_df = pd.DataFrame(data_json['result']["data"])
         big_df = pd.concat([big_df, temp_df], ignore_index=True)
@@ -501,21 +465,13 @@
         'client': 'WEB',
         'filter': f'(N_DATE=-{period_map[symbol]})',
     }
-<<<<<<< HEAD
-    r = requests.get(url, proxies = proxys().get_proxies(), params=params)
-=======
     r = requests.get(url, params=params, proxies=proxy)
->>>>>>> 1c6b497c
     data_json = r.json()
     total_page = data_json['result']["pages"]
     big_df = pd.DataFrame()
     for page in range(1, int(total_page)+1):
         params.update({"pageNumber": page})
-<<<<<<< HEAD
-        r = requests.get(url, proxies = proxys().get_proxies(), params=params)
-=======
         r = requests.get(url, params=params, proxies=proxy)
->>>>>>> 1c6b497c
         data_json = r.json()
         temp_df = pd.DataFrame(data_json['result']["data"])
         big_df = pd.concat([big_df, temp_df], ignore_index=True)
