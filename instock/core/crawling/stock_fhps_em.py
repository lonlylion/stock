#!/usr/bin/env python
# -*- coding:utf-8 -*-
"""
Date: 2023/4/7 15:22
Desc: 东方财富网-数据中心-年报季报-分红送配
https://data.eastmoney.com/yjfp/
"""
import pandas as pd
import requests
from tqdm import tqdm
<<<<<<< HEAD
from instock.core.singleton_proxy import proxys

=======
from instock.core.proxy_pool import get_proxy
>>>>>>> 1c6b497c
__author__ = 'myh '
__date__ = '2023/6/27 '


def stock_fhps_em(date: str = "20231231", proxy=None) -> pd.DataFrame:
    """
    东方财富网-数据中心-年报季报-分红送配
    https://data.eastmoney.com/yjfp/
    :param date: 分红送配报告期
    :type date: str
    :param proxy: 代理设置
    :type proxy: dict
    :return: 分红送配
    :rtype: pandas.DataFrame
    """
    import warnings

    warnings.simplefilter(action="ignore", category=FutureWarning)

    url = "https://datacenter-web.eastmoney.com/api/data/v1/get"
    params = {
        "sortColumns": "PLAN_NOTICE_DATE",
        "sortTypes": "-1",
        "pageSize": "500",
        "pageNumber": "1",
        "reportName": "RPT_SHAREBONUS_DET",
        "columns": "ALL",
        "quoteColumns": "",
        "js": '{"data":(x),"pages":(tp)}',
        "source": "WEB",
        "client": "WEB",
        "filter": f"""(REPORT_DATE='{"-".join([date[:4], date[4:6], date[6:]])}')""",
    }

<<<<<<< HEAD
    r = requests.get(url, proxies = proxys().get_proxies(), params=params)
=======
    r = requests.get(url, params=params, proxies=proxy)
>>>>>>> 1c6b497c
    data_json = r.json()
    total_pages = int(data_json["result"]["pages"])
    big_df = pd.DataFrame()
    for page in tqdm(range(1, total_pages + 1), leave=False):
        params.update({"pageNumber": page})
<<<<<<< HEAD
        r = requests.get(url, proxies = proxys().get_proxies(), params=params)
=======
        r = requests.get(url, params=params, proxies=get_proxy())
>>>>>>> 1c6b497c
        data_json = r.json()
        temp_df = pd.DataFrame(data_json["result"]["data"])
        if not temp_df.empty:
            big_df = pd.concat(objs=[big_df, temp_df], ignore_index=True)

    big_df.columns = [
        "_",
        "名称",
        "_",
        "_",
        "代码",
        "送转股份-送转总比例",
        "送转股份-送转比例",
        "送转股份-转股比例",
        "现金分红-现金分红比例",
        "预案公告日",
        "股权登记日",
        "除权除息日",
        "_",
        "方案进度",
        "_",
        "最新公告日期",
        "_",
        "_",
        "_",
        "每股收益",
        "每股净资产",
        "每股公积金",
        "每股未分配利润",
        "净利润同比增长",
        "总股本",
        "_",
        "现金分红-股息率",
        "-",
        "-",
        "-",
    ]
    big_df = big_df[
        [
            "代码",
            "名称",
            "送转股份-送转总比例",
            "送转股份-送转比例",
            "送转股份-转股比例",
            "现金分红-现金分红比例",
            "现金分红-股息率",
            "每股收益",
            "每股净资产",
            "每股公积金",
            "每股未分配利润",
            "净利润同比增长",
            "总股本",
            "预案公告日",
            "股权登记日",
            "除权除息日",
            "方案进度",
            "最新公告日期",
        ]
    ]
    big_df["送转股份-送转总比例"] = pd.to_numeric(
        big_df["送转股份-送转总比例"], errors="coerce"
    )
    big_df["送转股份-送转比例"] = pd.to_numeric(
        big_df["送转股份-送转比例"], errors="coerce"
    )
    big_df["送转股份-转股比例"] = pd.to_numeric(
        big_df["送转股份-转股比例"], errors="coerce"
    )
    big_df["现金分红-现金分红比例"] = pd.to_numeric(
        big_df["现金分红-现金分红比例"], errors="coerce"
    )
    big_df["现金分红-股息率"] = pd.to_numeric(
        big_df["现金分红-股息率"], errors="coerce"
    )
    big_df["每股收益"] = pd.to_numeric(big_df["每股收益"], errors="coerce")
    big_df["每股净资产"] = pd.to_numeric(big_df["每股净资产"], errors="coerce")
    big_df["每股公积金"] = pd.to_numeric(big_df["每股公积金"], errors="coerce")
    big_df["每股未分配利润"] = pd.to_numeric(big_df["每股未分配利润"], errors="coerce")
    big_df["净利润同比增长"] = pd.to_numeric(big_df["净利润同比增长"], errors="coerce")
    big_df["总股本"] = pd.to_numeric(big_df["总股本"], errors="coerce")

    big_df["预案公告日"] = pd.to_datetime(big_df["预案公告日"], errors="coerce").dt.date
    big_df["股权登记日"] = pd.to_datetime(big_df["股权登记日"], errors="coerce").dt.date
    big_df["除权除息日"] = pd.to_datetime(big_df["除权除息日"], errors="coerce").dt.date
    big_df["最新公告日期"] = pd.to_datetime(
        big_df["最新公告日期"], errors="coerce"
    ).dt.date
    big_df.sort_values(["最新公告日期"], inplace=True, ignore_index=True)
    return big_df


if __name__ == "__main__":
    stock_fhps_em_df = stock_fhps_em(date="20221231")
    print(stock_fhps_em_df)<|MERGE_RESOLUTION|>--- conflicted
+++ resolved
@@ -8,12 +8,7 @@
 import pandas as pd
 import requests
 from tqdm import tqdm
-<<<<<<< HEAD
-from instock.core.singleton_proxy import proxys
-
-=======
 from instock.core.proxy_pool import get_proxy
->>>>>>> 1c6b497c
 __author__ = 'myh '
 __date__ = '2023/6/27 '
 
@@ -48,21 +43,13 @@
         "filter": f"""(REPORT_DATE='{"-".join([date[:4], date[4:6], date[6:]])}')""",
     }
 
-<<<<<<< HEAD
-    r = requests.get(url, proxies = proxys().get_proxies(), params=params)
-=======
     r = requests.get(url, params=params, proxies=proxy)
->>>>>>> 1c6b497c
     data_json = r.json()
     total_pages = int(data_json["result"]["pages"])
     big_df = pd.DataFrame()
     for page in tqdm(range(1, total_pages + 1), leave=False):
         params.update({"pageNumber": page})
-<<<<<<< HEAD
-        r = requests.get(url, proxies = proxys().get_proxies(), params=params)
-=======
         r = requests.get(url, params=params, proxies=get_proxy())
->>>>>>> 1c6b497c
         data_json = r.json()
         temp_df = pd.DataFrame(data_json["result"]["data"])
         if not temp_df.empty:
