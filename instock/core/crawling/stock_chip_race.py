--- conflicted
+++ resolved
@@ -30,11 +30,7 @@
         "User-Agent": "Mozilla/5.0 (Windows NT 6.1; WOW64) AppleWebKit/537.36 (KHTML, like Gecko) Chrome/81.0.4044.138 Safari/537.36 TdxW",
     }
 
-<<<<<<< HEAD
-    r = requests.post(url, proxies = proxys().get_proxies(), json=params,headers=headers)
-=======
     r = requests.post(url, json=params,headers=headers, proxies=proxy)
->>>>>>> 1c6b497c
     data_json = r.json()
     data = data_json["datas"]
     if not data:
@@ -98,11 +94,7 @@
         "User-Agent": "TdxW",
     }
 
-<<<<<<< HEAD
-    r = requests.post(url, proxies = proxys().get_proxies(), json=params,headers=headers)
-=======
     r = requests.post(url, json=params,headers=headers, proxies=proxy)
->>>>>>> 1c6b497c
     data_json = r.json()
     data = data_json["datas"]
     if not data:
